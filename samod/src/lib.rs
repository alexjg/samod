--- conflicted
+++ resolved
@@ -319,25 +319,17 @@
 mod stopped;
 pub use stopped::Stopped;
 pub mod storage;
-<<<<<<< HEAD
-pub use crate::announce_policy::{AlwaysAnnounce, AnnouncePolicy};
-use crate::storage::InMemoryStorage;
-=======
 pub use crate::announce_policy::{AlwaysAnnounce, AnnouncePolicy, LocalAnnouncePolicy};
->>>>>>> 8cb84786
 use crate::{
     doc_actor_inner::DocActorInner,
     doc_runner::{DocRunner, SpawnedActor},
     storage::Storage,
 };
-<<<<<<< HEAD
-=======
 use crate::{
     io_loop::IoLoopTask,
     runtime::{LocalRuntimeHandle, RuntimeHandle},
     storage::{InMemoryStorage, LocalStorage},
 };
->>>>>>> 8cb84786
 pub mod runtime;
 pub mod websocket;
 
@@ -427,81 +419,6 @@
             announce_policy,
             threadpool,
         } = builder;
-<<<<<<< HEAD
-        let mut rng = rand::rngs::StdRng::from_rng(&mut rand::rng());
-        let peer_id = peer_id.unwrap_or_else(|| PeerId::new_with_rng(&mut rng));
-        let mut loading = Hub::load(peer_id.clone());
-        let mut running_tasks = FuturesUnordered::new();
-        let hub = loop {
-            match loading.step(&mut rng, UnixTimestamp::now()) {
-                LoaderState::NeedIo(items) => {
-                    for IoTask {
-                        task_id,
-                        action: task,
-                    } in items
-                    {
-                        let storage = storage.clone();
-                        running_tasks.push(async move {
-                            let result = io_loop::dispatch_storage_task(task, storage).await;
-                            (task_id, result)
-                        })
-                    }
-                }
-                LoaderState::Loaded(hub) => break hub,
-            }
-            let (task_id, next_result) = running_tasks.select_next_some().await;
-            loading.provide_io_result(IoResult {
-                task_id,
-                payload: next_result,
-            });
-        };
-
-        let (tx_storage, rx_storage) = async_channel::unbounded();
-        let (tx_to_core, rx_from_core) = async_channel::unbounded();
-        let doc_runner = if let Some(threadpool) = threadpool {
-            DocRunner::Threadpool(threadpool)
-        } else {
-            let (tx, rx) = async_channel::unbounded();
-            runtime.spawn(async_actor_runner(rx).boxed());
-            DocRunner::Async { tx }
-        };
-        let inner = Arc::new(Mutex::new(Inner {
-            doc_runner,
-            actors: HashMap::new(),
-            hub: *hub,
-            pending_commands: HashMap::new(),
-            connections: HashMap::new(),
-            tx_io: tx_storage,
-            tx_to_core,
-            waiting_for_connection: HashMap::new(),
-            stop_waiters: Vec::new(),
-            rng: rand::rngs::StdRng::from_os_rng(),
-        }));
-
-        runtime.spawn(
-            io_loop::io_loop(
-                peer_id.clone(),
-                inner.clone(),
-                storage,
-                announce_policy,
-                rx_storage,
-            )
-            .boxed(),
-        );
-        runtime.spawn({
-            let inner = inner.clone();
-            async move {
-                let rx = rx_from_core;
-                while let Ok((actor_id, msg)) = rx.recv().await {
-                    let event = HubEvent::actor_message(actor_id, msg);
-                    inner.lock().unwrap().handle_event(event);
-                }
-            }
-            .instrument(tracing::info_span!("actor_loop", local_peer_id=%peer_id))
-            .boxed()
-        });
-
-=======
         let task_setup = TaskSetup::new(storage.clone(), peer_id, threadpool).await;
         let inner = task_setup.inner.clone();
         task_setup.spawn_tasks(runtime, storage, announce_policy);
@@ -526,7 +443,6 @@
         let task_setup = TaskSetup::new(storage.clone(), peer_id, threadpool).await;
         let inner = task_setup.inner.clone();
         task_setup.spawn_tasks_local(runtime, storage, announce_policy);
->>>>>>> 8cb84786
         Self { inner }
     }
 
@@ -882,11 +798,7 @@
 
         for (actor_id, actor_msg) in actor_messages {
             if let Some(ActorHandle { tx, .. }) = self.actors.get(&actor_id) {
-<<<<<<< HEAD
                 let _ = tx.try_send(ActorTask::HandleMessage(actor_msg));
-=======
-                let _ = tx.send_blocking(ActorTask::HandleMessage(actor_msg));
->>>>>>> 8cb84786
             } else {
                 tracing::warn!(?actor_id, "received message for unknown actor");
             }
@@ -957,36 +869,9 @@
             DocRunner::Threadpool(threadpool) => {
                 threadpool.spawn(move || {
                     let _enter = span.enter();
-<<<<<<< HEAD
-                    futures::executor::block_on(async {
-                        doc_inner.lock().unwrap().handle_results(init_results);
-
-                        while let Ok(actor_task) = rx.recv().await {
-                            let mut inner = doc_inner.lock().unwrap();
-                            inner.handle_task(actor_task);
-                            if inner.is_stopped() {
-                                tracing::debug!(?doc_id, ?actor_id, "actor stopped");
-                                break;
-                            }
-                        }
-                    })
-                });
-            }
-            DocRunner::Async { tx } => {
-                let spawn_result = SpawnedActor {
-                    doc_id,
-                    actor_id,
-                    inner: doc_inner,
-                    rx_tasks: rx,
-                    init_results,
-                };
-
-                if tx.try_send(spawn_result).is_err() {
-                    tracing::error!(?actor_id, "actor spawner is gone");
-=======
                     doc_inner.lock().unwrap().handle_results(init_results);
 
-                    while let Ok(actor_task) = rx.recv_blocking() {
+                    while let Ok(actor_task) = rx.try_recv() {
                         let mut inner = doc_inner.lock().unwrap();
                         inner.handle_task(actor_task);
                         if inner.is_stopped() {
@@ -998,7 +883,7 @@
             }
             DocRunner::Async { tx } => {
                 if tx
-                    .send_blocking(SpawnedActor {
+                    .try_send(SpawnedActor {
                         doc_id,
                         actor_id,
                         inner: doc_inner,
@@ -1048,7 +933,6 @@
                             }
                         });
                     }
->>>>>>> 8cb84786
                 }
             },
             _ = running_actors.next() => {
@@ -1056,55 +940,6 @@
             }
         }
     }
-<<<<<<< HEAD
-}
-
-/// Spawns a task which listens for new actors to spawn and runs them
-///
-/// `samod` has two ways of running document actors, on a rayon threadpool, or
-/// on the async runtime which was provided to the `SamodBuilder`. In the latter
-/// case we don't actually hold on to a reference to the `RuntimeHandle` because
-/// that requires it to be `Send` which is not always the case (e.g. when using
-/// futures::executor::LocalPool). Instead, we spawn a task on the runtime which
-/// listens on a channel for new actors to spawn and then runs them on a
-/// `FuturesUnordered`. This function is that task.
-async fn async_actor_runner(rx: async_channel::Receiver<SpawnedActor>) {
-    let mut running_actors = FuturesUnordered::new();
-
-    loop {
-        futures::select! {
-            spawn_actor = rx.recv().fuse() => {
-                match spawn_actor {
-                    Err(_e) => {
-                        tracing::trace!("actor spawner task finished");
-                        break;
-                    }
-                    Ok(SpawnedActor { inner, rx_tasks, init_results, doc_id, actor_id }) => {
-                        running_actors.push(async move {
-                            inner.lock().unwrap().handle_results(init_results);
-
-                            while let Ok(actor_task) = rx_tasks.recv().await {
-                                let mut inner = inner.lock().unwrap();
-                                inner.handle_task(actor_task);
-                                if inner.is_stopped() {
-                                    tracing::debug!(?doc_id, ?actor_id, "actor stopped");
-                                    break;
-                                }
-                            }
-                        });
-                    }
-                }
-            },
-            _ = running_actors.next() => {
-                // nothing to do
-            }
-        }
-    }
-
-    // Wait for all actors to stop
-    while running_actors.next().await.is_some() {
-        // nothing to do
-=======
 
     // Wait for all actors to stop
     while running_actors.next().await.is_some() {
@@ -1268,7 +1103,6 @@
             task_id,
             payload: next_result,
         });
->>>>>>> 8cb84786
     }
 }
 
