--- conflicted
+++ resolved
@@ -187,7 +187,6 @@
 //! and announce policy implementations to use local variants you can then
 //! create a local [`Repo`] using [`RepoBuilder::load_local`].
 //!
-<<<<<<< HEAD
 //! ## Concurrency
 //!
 //! Typically `samod` will be managing many documents. One for each [`DocHandle`]
@@ -202,8 +201,6 @@
 //! configure how document operations are processed. If you want to use the
 //! threadpool approach you will need to enable the `threadpool` feature.
 //!
-=======
->>>>>>> 57f85477
 //! ## Why not just Automerge?
 //!
 //! `automerge` is a low level library. It provides routines for manipulating
@@ -302,7 +299,6 @@
     stream::FuturesUnordered,
 };
 use rand::SeedableRng;
-use rayon::ThreadPool;
 pub use samod_core::{AutomergeUrl, DocumentId, PeerId, network::ConnDirection};
 use samod_core::{
     CommandId, CommandResult, ConnectionId, DocumentActorId, LoaderState, UnixTimestamp,
@@ -337,20 +333,12 @@
 pub use stopped::Stopped;
 pub mod storage;
 pub use crate::announce_policy::{AlwaysAnnounce, AnnouncePolicy, LocalAnnouncePolicy};
-<<<<<<< HEAD
 pub use crate::builder::ConcurrencyConfig;
-=======
->>>>>>> 57f85477
 use crate::{
     doc_actor_inner::DocActorInner,
     doc_runner::{DocRunner, SpawnedActor},
     storage::Storage,
     unbounded::{UnboundedReceiver, UnboundedSender},
-};
-use crate::{
-    io_loop::IoLoopTask,
-    runtime::{LocalRuntimeHandle, RuntimeHandle},
-    storage::{InMemoryStorage, LocalStorage},
 };
 use crate::{
     io_loop::IoLoopTask,
@@ -447,11 +435,7 @@
             announce_policy,
             concurrency,
         } = builder;
-<<<<<<< HEAD
         let task_setup = TaskSetup::new(storage.clone(), peer_id, concurrency).await;
-=======
-        let task_setup = TaskSetup::new(storage.clone(), peer_id, threadpool).await;
->>>>>>> 57f85477
         let inner = task_setup.inner.clone();
         task_setup.spawn_tasks(runtime, storage, announce_policy);
         Self { inner }
@@ -470,15 +454,9 @@
             runtime,
             peer_id,
             announce_policy,
-<<<<<<< HEAD
             concurrency,
         } = builder;
         let task_setup = TaskSetup::new(storage.clone(), peer_id, concurrency).await;
-=======
-            threadpool,
-        } = builder;
-        let task_setup = TaskSetup::new(storage.clone(), peer_id, threadpool).await;
->>>>>>> 57f85477
         let inner = task_setup.inner.clone();
         task_setup.spawn_tasks_local(runtime, storage, announce_policy);
         Self { inner }
@@ -836,11 +814,7 @@
 
         for (actor_id, actor_msg) in actor_messages {
             if let Some(ActorHandle { tx, .. }) = self.actors.get(&actor_id) {
-<<<<<<< HEAD
                 let _ = tx.unbounded_send(ActorTask::HandleMessage(actor_msg));
-=======
-                let _ = tx.try_send(ActorTask::HandleMessage(actor_msg));
->>>>>>> 57f85477
             } else {
                 tracing::warn!(?actor_id, "received message for unknown actor");
             }
@@ -914,7 +888,7 @@
                     let _enter = span.enter();
                     doc_inner.lock().unwrap().handle_results(init_results);
 
-                    while let Ok(actor_task) = rx.try_recv() {
+                    while let Ok(actor_task) = rx.recv_blocking() {
                         let mut inner = doc_inner.lock().unwrap();
                         inner.handle_task(actor_task);
                         if inner.is_stopped() {
@@ -926,11 +900,7 @@
             }
             DocRunner::Async { tx } => {
                 if tx
-<<<<<<< HEAD
                     .unbounded_send(SpawnedActor {
-=======
-                    .try_send(SpawnedActor {
->>>>>>> 57f85477
                         doc_id,
                         actor_id,
                         inner: doc_inner,
@@ -1009,32 +979,21 @@
 struct TaskSetup {
     peer_id: PeerId,
     inner: Arc<Mutex<Inner>>,
-<<<<<<< HEAD
     rx_storage: UnboundedReceiver<IoLoopTask>,
     rx_from_core: UnboundedReceiver<(DocumentActorId, DocToHubMsg)>,
     rx_actor: Option<UnboundedReceiver<SpawnedActor>>,
-=======
-    rx_storage: async_channel::Receiver<IoLoopTask>,
-    rx_from_core: async_channel::Receiver<(DocumentActorId, DocToHubMsg)>,
-    rx_actor: Option<async_channel::Receiver<SpawnedActor>>,
->>>>>>> 57f85477
 }
 
 impl TaskSetup {
     async fn new<S: LocalStorage>(
         storage: S,
         peer_id: Option<PeerId>,
-<<<<<<< HEAD
         concurrency: ConcurrencyConfig,
-=======
-        threadpool: Option<ThreadPool>,
->>>>>>> 57f85477
     ) -> TaskSetup {
         let mut rng = rand::rngs::StdRng::from_rng(&mut rand::rng());
         let peer_id = peer_id.unwrap_or_else(|| PeerId::new_with_rng(&mut rng));
         let hub = load_hub(storage.clone(), Hub::load(peer_id.clone())).await;
 
-<<<<<<< HEAD
         let (tx_storage, rx_storage) = unbounded::channel();
         let (tx_to_core, rx_from_core) = unbounded::channel();
         let rx_actor: Option<UnboundedReceiver<SpawnedActor>>;
@@ -1051,19 +1010,6 @@
             }
         };
 
-=======
-        let (tx_storage, rx_storage) = async_channel::unbounded();
-        let (tx_to_core, rx_from_core) = async_channel::unbounded();
-        let mut rx_actor = None;
-        let doc_runner = if let Some(threadpool) = threadpool {
-            DocRunner::Threadpool(threadpool)
-        } else {
-            let (tx, rx) = async_channel::unbounded();
-            rx_actor = Some(rx);
-            // tasks.push(async_actor_runner(rx).boxed_local());
-            DocRunner::Async { tx }
-        };
->>>>>>> 57f85477
         let inner = Arc::new(Mutex::new(Inner {
             doc_runner,
             actors: HashMap::new(),
