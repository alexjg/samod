--- conflicted
+++ resolved
@@ -23,8 +23,7 @@
 futures = "0.3.31"
 rand = "0.9.1"
 rayon = { version = "1.10.0", optional = true }
-<<<<<<< HEAD
-samod-core = { path = "../samod-core", version = "0.4.0" }
+samod-core = { path = "../samod-core", version = "0.5.0" }
 tokio = { version = "1.46.0", features = ["rt", "time"], optional = true }
 tracing = "0.1.41"
 tungstenite = { version = "0.27.0", optional = true }
@@ -34,10 +33,7 @@
 
 [target.'cfg(not(target_arch = "wasm32"))'.dependencies]
 rayon = { version = "1.10.0", optional = true }
-samod-core = { path = "../samod-core", version = "0.4.0" }
-=======
 samod-core = { path = "../samod-core", version = "0.5.0" }
->>>>>>> a4224954
 tokio = { version = "1.46.0", features = ["rt", "time", "fs"], optional = true }
 tokio-tungstenite = { version = "0.27.0", optional = true }
 tokio-util = { version = "0.7.15", features = [
