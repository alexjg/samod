--- conflicted
+++ resolved
@@ -37,7 +37,6 @@
     "codec",
     "net",
 ], optional = true }
-<<<<<<< HEAD
 
 [target.'cfg(target_arch = "wasm32")'.dependencies]
 wasm-bindgen = { version = "0.2", optional = true }
@@ -64,13 +63,10 @@
 tokio-util = { version = "0.7.15", features = [
     "codec",
 ], optional = true }
-=======
 tracing = "0.1.41"
 tungstenite = { version = "0.27.0", optional = true }
-gio = { version = "0.20.12", optional = true }
-glib = { version = "0.20.12", optional = true }
-async-channel = "2.5.0"
->>>>>>> 8cb84786
+gio = { version = "0.21.1", optional = true }
+glib = { version = "0.21.1", optional = true }
 
 [dev-dependencies]
 eyre = "0.6.12"
