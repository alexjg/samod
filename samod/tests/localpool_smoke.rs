--- conflicted
+++ resolved
@@ -31,11 +31,7 @@
                 let alice = samod::Repo::build_localpool(spawner.clone())
                     .with_peer_id("alice".into())
                     .with_threadpool(None)
-<<<<<<< HEAD
-                    .load()
-=======
                     .load_local()
->>>>>>> 8cb84786
                     .await;
 
                 let bob = samod::Repo::build_localpool(spawner.clone())
